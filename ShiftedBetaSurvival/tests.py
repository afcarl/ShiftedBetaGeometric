--- conflicted
+++ resolved
@@ -128,15 +128,12 @@
 
 if __name__ == '__main__':
 
-    data = format_article_data(make_raw_article_data())
-    print(data)
+    # data = format_article_data(make_raw_article_data())
+    # print(data)
     # init_shifted_beta(data)
     # run_paper_tests()
     # format_data_test(data_raw)
-<<<<<<< HEAD
     # test_big_class()
     # big_real_data()
-=======
     test_big_class()
     #big_real_data()
->>>>>>> a74083eb
